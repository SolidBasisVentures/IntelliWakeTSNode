--- conflicted
+++ resolved
@@ -1,10 +1,6 @@
 {
 	"name": "@solidbasisventures/intelliwaketsnode",
-<<<<<<< HEAD
 	"version": "2.4.5",
-=======
-	"version": "2.4.4",
->>>>>>> b18c380d
 	"description": "NPM package for IntelliWake Node Components",
 	"type": "module",
 	"exports": {
@@ -33,7 +29,6 @@
 		"url": "https://github.com/SolidBasisVentures/IntelliWakeTSNode.git"
 	},
 	"devDependencies": {
-<<<<<<< HEAD
 		"@solidbasisventures/intelliwaketsfoundation": "^5.9.12",
 		"@types/node": "^14.18.36",
 		"@types/pg": "^8.6.5",
@@ -41,15 +36,6 @@
 		"pg-cursor": "^2.7.3",
 		"prettier": "^2.8.3",
 		"source-map-support": "^0.5.19",
-=======
-		"@solidbasisventures/intelliwaketsfoundation": "^5.8.9",
-		"@types/pg": "^8.10.2",
-		"pg": "^8.11.1",
-		"pg-cursor": "^2.10.1",
-		"source-map-support": "^0.5.21",
-		"@types/node": "^14.18.53",
-		"prettier": "^2.8.8",
->>>>>>> b18c380d
 		"ts-node": "^10.9.1",
 		"ts-node-dev": "^1.1.8",
 		"typescript": "^4.9.5",
