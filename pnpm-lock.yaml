--- conflicted
+++ resolved
@@ -6,8 +6,8 @@
 
 devDependencies:
   '@solidbasisventures/intelliwaketsfoundation':
-    specifier: ^5.9.12
-    version: 5.9.12
+    specifier: ^5.8.9
+    version: 5.8.9
   '@types/node':
     specifier: ^14.18.53
     version: 14.18.53
@@ -54,8 +54,6 @@
       '@jridgewell/trace-mapping': 0.3.9
     dev: true
 
-<<<<<<< HEAD
-=======
   /@esbuild/android-arm64@0.18.11:
     resolution: {integrity: sha512-snieiq75Z1z5LJX9cduSAjUr7vEI1OdlzFPMw0HH5YI7qQHDd3qs+WZoMrWYDsfRJSq36lIA6mfZBkvL46KoIw==}
     engines: {node: '>=12'}
@@ -254,7 +252,6 @@
     dev: true
     optional: true
 
->>>>>>> b18c380d
   /@jest/schemas@29.6.0:
     resolution: {integrity: sha512-rxLjXyJBTL4LQeJW3aKo0M/+GkCOXsO+8i9Iu7eDb6KwtP65ayoDsitrdPBtujxQ88k4wI2FNYfa6TOGwSn6cQ==}
     engines: {node: ^14.15.0 || ^16.10.0 || >=18.0.0}
@@ -398,8 +395,8 @@
     resolution: {integrity: sha512-+Fj43pSMwJs4KRrH/938Uf+uAELIgVBmQzg/q1YG10djyfA3TnrU8N8XzqCh/okZdszqBQTZf96idMfE5lnwTA==}
     dev: true
 
-  /@solidbasisventures/intelliwaketsfoundation@5.9.12:
-    resolution: {integrity: sha512-1Agi0kqNhr2TfkQ9I6kmkpcoA3BRpp3xuKLjiEJ+jV3f/rbhoIHaOfp/+maya29AQAgEzfdpNyKdDyCe9aMYkw==}
+  /@solidbasisventures/intelliwaketsfoundation@5.8.9:
+    resolution: {integrity: sha512-mUZ1SKZFIYHxf/mdYzJz+tbW4HpLnB0xKnfCMSlqcuZpwEH5Rilbqbd3q4vee36Rp/J+4Pdi9MT5ufh0E3XgDQ==}
     dev: true
 
   /@ts-morph/common@0.18.1:
@@ -628,7 +625,7 @@
       normalize-path: 3.0.0
       readdirp: 3.6.0
     optionalDependencies:
-      fsevents: registry.npmjs.org/fsevents@2.3.2
+      fsevents: 2.3.2
     dev: true
 
   /code-block-writer@11.0.3:
@@ -639,6 +636,13 @@
     resolution: {integrity: sha512-erNRLao/Y3Fv54qUa0LBB+//Uf3YwMUmdJinN20yMXm9zdKKqH9wt7R9IIVZ+K7ShzfpLV/Zg8+VyrBJYB4lpg==}
     engines: {node: '>=0.1.90'}
     dev: true
+
+  /commander@9.5.0:
+    resolution: {integrity: sha512-KRs7WVDKg86PWiuAqhDrAQnTXZKraVcCc6vFdL14qrZ/DcWwuRo7VoiYXalXO7S5GKpqYiVEwCbgFDfxNHKJBQ==}
+    engines: {node: ^12.20.0 || >=14}
+    requiresBuild: true
+    dev: true
+    optional: true
 
   /concat-map@0.0.1:
     resolution: {integrity: sha512-/Srv4dswyQNBfohGpz9o6Yb3Gz3SrUDqBH5rTuhGR7ahtlbYKnVxw2bCFMRljaA7EXHaXZ8wsHdodFvbkhKmqg==}
@@ -689,30 +693,6 @@
     hasBin: true
     requiresBuild: true
     optionalDependencies:
-<<<<<<< HEAD
-      '@esbuild/android-arm': registry.npmjs.org/@esbuild/android-arm@0.17.19
-      '@esbuild/android-arm64': registry.npmjs.org/@esbuild/android-arm64@0.17.19
-      '@esbuild/android-x64': registry.npmjs.org/@esbuild/android-x64@0.17.19
-      '@esbuild/darwin-arm64': registry.npmjs.org/@esbuild/darwin-arm64@0.17.19
-      '@esbuild/darwin-x64': registry.npmjs.org/@esbuild/darwin-x64@0.17.19
-      '@esbuild/freebsd-arm64': registry.npmjs.org/@esbuild/freebsd-arm64@0.17.19
-      '@esbuild/freebsd-x64': registry.npmjs.org/@esbuild/freebsd-x64@0.17.19
-      '@esbuild/linux-arm': registry.npmjs.org/@esbuild/linux-arm@0.17.19
-      '@esbuild/linux-arm64': registry.npmjs.org/@esbuild/linux-arm64@0.17.19
-      '@esbuild/linux-ia32': registry.npmjs.org/@esbuild/linux-ia32@0.17.19
-      '@esbuild/linux-loong64': registry.npmjs.org/@esbuild/linux-loong64@0.17.19
-      '@esbuild/linux-mips64el': registry.npmjs.org/@esbuild/linux-mips64el@0.17.19
-      '@esbuild/linux-ppc64': registry.npmjs.org/@esbuild/linux-ppc64@0.17.19
-      '@esbuild/linux-riscv64': registry.npmjs.org/@esbuild/linux-riscv64@0.17.19
-      '@esbuild/linux-s390x': registry.npmjs.org/@esbuild/linux-s390x@0.17.19
-      '@esbuild/linux-x64': registry.npmjs.org/@esbuild/linux-x64@0.17.19
-      '@esbuild/netbsd-x64': registry.npmjs.org/@esbuild/netbsd-x64@0.17.19
-      '@esbuild/openbsd-x64': registry.npmjs.org/@esbuild/openbsd-x64@0.17.19
-      '@esbuild/sunos-x64': registry.npmjs.org/@esbuild/sunos-x64@0.17.19
-      '@esbuild/win32-arm64': registry.npmjs.org/@esbuild/win32-arm64@0.17.19
-      '@esbuild/win32-ia32': registry.npmjs.org/@esbuild/win32-ia32@0.17.19
-      '@esbuild/win32-x64': registry.npmjs.org/@esbuild/win32-x64@0.17.19
-=======
       '@esbuild/android-arm': 0.18.11
       '@esbuild/android-arm64': 0.18.11
       '@esbuild/android-x64': 0.18.11
@@ -735,7 +715,6 @@
       '@esbuild/win32-arm64': 0.18.11
       '@esbuild/win32-ia32': 0.18.11
       '@esbuild/win32-x64': 0.18.11
->>>>>>> b18c380d
     dev: true
 
   /estree-walker@2.0.2:
@@ -795,6 +774,14 @@
   /fs.realpath@1.0.0:
     resolution: {integrity: sha512-OO0pH2lK6a0hZnAdau5ItzHPI6pUlvI7jMVnxUQRtw4owF2wk8lOSabtGDCTP4Ggrg2MbGnWO9X8K1t4+fGMDw==}
     dev: true
+
+  /fsevents@2.3.2:
+    resolution: {integrity: sha512-xiqMQR4xAeHTuB9uWm+fFRcIOgKBMiOBP+eXiyT7jsgVCq1bkVygt00oASowB7EdtpOHaaPgKt812P9ab+DDKA==}
+    engines: {node: ^8.16.0 || ^10.6.0 || >=11.0.0}
+    os: [darwin]
+    requiresBuild: true
+    dev: true
+    optional: true
 
   /function-bind@1.1.1:
     resolution: {integrity: sha512-yIovAzMX49sF8Yl58fSCWJ5svSLuaibPxXQJFLmBObTuCr0Mf1KiPopGM9NiFjiYBCbfaa2Fh6breQ6ANVTI0A==}
@@ -894,7 +881,7 @@
   /jsonfile@4.0.0:
     resolution: {integrity: sha512-m6F1R3z8jjlf2imQHS2Qez5sjKWQzbuuhuJ/FKYFRZvPE3PuHcSMVZzfsLhGVOkfd20obL5SWEBew5ShlquNxg==}
     optionalDependencies:
-      graceful-fs: registry.npmjs.org/graceful-fs@4.2.10
+      graceful-fs: 4.2.10
     dev: true
 
   /jsonfile@6.1.0:
@@ -902,7 +889,7 @@
     dependencies:
       universalify: 2.0.0
     optionalDependencies:
-      graceful-fs: registry.npmjs.org/graceful-fs@4.2.10
+      graceful-fs: 4.2.10
     dev: true
 
   /kolorist@1.7.0:
@@ -1284,7 +1271,7 @@
     engines: {node: '>=14.18.0', npm: '>=8.0.0'}
     hasBin: true
     optionalDependencies:
-      fsevents: registry.npmjs.org/fsevents@2.3.2
+      fsevents: 2.3.2
     dev: true
 
   /run-parallel@1.2.0:
@@ -1605,7 +1592,7 @@
       postcss: 8.4.25
       rollup: 3.26.2
     optionalDependencies:
-      fsevents: registry.npmjs.org/fsevents@2.3.2
+      fsevents: 2.3.2
     dev: true
 
   /vitest@0.33.0:
@@ -1714,274 +1701,5 @@
       lodash.isequal: 4.5.0
       validator: 13.9.0
     optionalDependencies:
-      commander: registry.npmjs.org/commander@9.5.0
-    dev: true
-
-  registry.npmjs.org/@esbuild/android-arm64@0.17.19:
-    resolution: {integrity: sha512-KBMWvEZooR7+kzY0BtbTQn0OAYY7CsiydT63pVEaPtVYF0hXbUaOyZog37DKxK7NF3XacBJOpYT4adIJh+avxA==, registry: https://registry.npmjs.com/, tarball: https://registry.npmjs.org/@esbuild/android-arm64/-/android-arm64-0.17.19.tgz}
-    name: '@esbuild/android-arm64'
-    version: 0.17.19
-    engines: {node: '>=12'}
-    cpu: [arm64]
-    os: [android]
-    requiresBuild: true
-    dev: true
-    optional: true
-
-  registry.npmjs.org/@esbuild/android-arm@0.17.19:
-    resolution: {integrity: sha512-rIKddzqhmav7MSmoFCmDIb6e2W57geRsM94gV2l38fzhXMwq7hZoClug9USI2pFRGL06f4IOPHHpFNOkWieR8A==, registry: https://registry.npmjs.com/, tarball: https://registry.npmjs.org/@esbuild/android-arm/-/android-arm-0.17.19.tgz}
-    name: '@esbuild/android-arm'
-    version: 0.17.19
-    engines: {node: '>=12'}
-    cpu: [arm]
-    os: [android]
-    requiresBuild: true
-    dev: true
-    optional: true
-
-  registry.npmjs.org/@esbuild/android-x64@0.17.19:
-    resolution: {integrity: sha512-uUTTc4xGNDT7YSArp/zbtmbhO0uEEK9/ETW29Wk1thYUJBz3IVnvgEiEwEa9IeLyvnpKrWK64Utw2bgUmDveww==, registry: https://registry.npmjs.com/, tarball: https://registry.npmjs.org/@esbuild/android-x64/-/android-x64-0.17.19.tgz}
-    name: '@esbuild/android-x64'
-    version: 0.17.19
-    engines: {node: '>=12'}
-    cpu: [x64]
-    os: [android]
-    requiresBuild: true
-    dev: true
-    optional: true
-
-  registry.npmjs.org/@esbuild/darwin-arm64@0.17.19:
-    resolution: {integrity: sha512-80wEoCfF/hFKM6WE1FyBHc9SfUblloAWx6FJkFWTWiCoht9Mc0ARGEM47e67W9rI09YoUxJL68WHfDRYEAvOhg==, registry: https://registry.npmjs.com/, tarball: https://registry.npmjs.org/@esbuild/darwin-arm64/-/darwin-arm64-0.17.19.tgz}
-    name: '@esbuild/darwin-arm64'
-    version: 0.17.19
-    engines: {node: '>=12'}
-    cpu: [arm64]
-    os: [darwin]
-    requiresBuild: true
-    dev: true
-    optional: true
-
-  registry.npmjs.org/@esbuild/darwin-x64@0.17.19:
-    resolution: {integrity: sha512-IJM4JJsLhRYr9xdtLytPLSH9k/oxR3boaUIYiHkAawtwNOXKE8KoU8tMvryogdcT8AU+Bflmh81Xn6Q0vTZbQw==, registry: https://registry.npmjs.com/, tarball: https://registry.npmjs.org/@esbuild/darwin-x64/-/darwin-x64-0.17.19.tgz}
-    name: '@esbuild/darwin-x64'
-    version: 0.17.19
-    engines: {node: '>=12'}
-    cpu: [x64]
-    os: [darwin]
-    requiresBuild: true
-    dev: true
-    optional: true
-
-  registry.npmjs.org/@esbuild/freebsd-arm64@0.17.19:
-    resolution: {integrity: sha512-pBwbc7DufluUeGdjSU5Si+P3SoMF5DQ/F/UmTSb8HXO80ZEAJmrykPyzo1IfNbAoaqw48YRpv8shwd1NoI0jcQ==, registry: https://registry.npmjs.com/, tarball: https://registry.npmjs.org/@esbuild/freebsd-arm64/-/freebsd-arm64-0.17.19.tgz}
-    name: '@esbuild/freebsd-arm64'
-    version: 0.17.19
-    engines: {node: '>=12'}
-    cpu: [arm64]
-    os: [freebsd]
-    requiresBuild: true
-    dev: true
-    optional: true
-
-  registry.npmjs.org/@esbuild/freebsd-x64@0.17.19:
-    resolution: {integrity: sha512-4lu+n8Wk0XlajEhbEffdy2xy53dpR06SlzvhGByyg36qJw6Kpfk7cp45DR/62aPH9mtJRmIyrXAS5UWBrJT6TQ==, registry: https://registry.npmjs.com/, tarball: https://registry.npmjs.org/@esbuild/freebsd-x64/-/freebsd-x64-0.17.19.tgz}
-    name: '@esbuild/freebsd-x64'
-    version: 0.17.19
-    engines: {node: '>=12'}
-    cpu: [x64]
-    os: [freebsd]
-    requiresBuild: true
-    dev: true
-    optional: true
-
-  registry.npmjs.org/@esbuild/linux-arm64@0.17.19:
-    resolution: {integrity: sha512-ct1Tg3WGwd3P+oZYqic+YZF4snNl2bsnMKRkb3ozHmnM0dGWuxcPTTntAF6bOP0Sp4x0PjSF+4uHQ1xvxfRKqg==, registry: https://registry.npmjs.com/, tarball: https://registry.npmjs.org/@esbuild/linux-arm64/-/linux-arm64-0.17.19.tgz}
-    name: '@esbuild/linux-arm64'
-    version: 0.17.19
-    engines: {node: '>=12'}
-    cpu: [arm64]
-    os: [linux]
-    requiresBuild: true
-    dev: true
-    optional: true
-
-  registry.npmjs.org/@esbuild/linux-arm@0.17.19:
-    resolution: {integrity: sha512-cdmT3KxjlOQ/gZ2cjfrQOtmhG4HJs6hhvm3mWSRDPtZ/lP5oe8FWceS10JaSJC13GBd4eH/haHnqf7hhGNLerA==, registry: https://registry.npmjs.com/, tarball: https://registry.npmjs.org/@esbuild/linux-arm/-/linux-arm-0.17.19.tgz}
-    name: '@esbuild/linux-arm'
-    version: 0.17.19
-    engines: {node: '>=12'}
-    cpu: [arm]
-    os: [linux]
-    requiresBuild: true
-    dev: true
-    optional: true
-
-  registry.npmjs.org/@esbuild/linux-ia32@0.17.19:
-    resolution: {integrity: sha512-w4IRhSy1VbsNxHRQpeGCHEmibqdTUx61Vc38APcsRbuVgK0OPEnQ0YD39Brymn96mOx48Y2laBQGqgZ0j9w6SQ==, registry: https://registry.npmjs.com/, tarball: https://registry.npmjs.org/@esbuild/linux-ia32/-/linux-ia32-0.17.19.tgz}
-    name: '@esbuild/linux-ia32'
-    version: 0.17.19
-    engines: {node: '>=12'}
-    cpu: [ia32]
-    os: [linux]
-    requiresBuild: true
-    dev: true
-    optional: true
-
-  registry.npmjs.org/@esbuild/linux-loong64@0.17.19:
-    resolution: {integrity: sha512-2iAngUbBPMq439a+z//gE+9WBldoMp1s5GWsUSgqHLzLJ9WoZLZhpwWuym0u0u/4XmZ3gpHmzV84PonE+9IIdQ==, registry: https://registry.npmjs.com/, tarball: https://registry.npmjs.org/@esbuild/linux-loong64/-/linux-loong64-0.17.19.tgz}
-    name: '@esbuild/linux-loong64'
-    version: 0.17.19
-    engines: {node: '>=12'}
-    cpu: [loong64]
-    os: [linux]
-    requiresBuild: true
-    dev: true
-    optional: true
-
-  registry.npmjs.org/@esbuild/linux-mips64el@0.17.19:
-    resolution: {integrity: sha512-LKJltc4LVdMKHsrFe4MGNPp0hqDFA1Wpt3jE1gEyM3nKUvOiO//9PheZZHfYRfYl6AwdTH4aTcXSqBerX0ml4A==, registry: https://registry.npmjs.com/, tarball: https://registry.npmjs.org/@esbuild/linux-mips64el/-/linux-mips64el-0.17.19.tgz}
-    name: '@esbuild/linux-mips64el'
-    version: 0.17.19
-    engines: {node: '>=12'}
-    cpu: [mips64el]
-    os: [linux]
-    requiresBuild: true
-    dev: true
-    optional: true
-
-  registry.npmjs.org/@esbuild/linux-ppc64@0.17.19:
-    resolution: {integrity: sha512-/c/DGybs95WXNS8y3Ti/ytqETiW7EU44MEKuCAcpPto3YjQbyK3IQVKfF6nbghD7EcLUGl0NbiL5Rt5DMhn5tg==, registry: https://registry.npmjs.com/, tarball: https://registry.npmjs.org/@esbuild/linux-ppc64/-/linux-ppc64-0.17.19.tgz}
-    name: '@esbuild/linux-ppc64'
-    version: 0.17.19
-    engines: {node: '>=12'}
-    cpu: [ppc64]
-    os: [linux]
-    requiresBuild: true
-    dev: true
-    optional: true
-
-  registry.npmjs.org/@esbuild/linux-riscv64@0.17.19:
-    resolution: {integrity: sha512-FC3nUAWhvFoutlhAkgHf8f5HwFWUL6bYdvLc/TTuxKlvLi3+pPzdZiFKSWz/PF30TB1K19SuCxDTI5KcqASJqA==, registry: https://registry.npmjs.com/, tarball: https://registry.npmjs.org/@esbuild/linux-riscv64/-/linux-riscv64-0.17.19.tgz}
-    name: '@esbuild/linux-riscv64'
-    version: 0.17.19
-    engines: {node: '>=12'}
-    cpu: [riscv64]
-    os: [linux]
-    requiresBuild: true
-    dev: true
-    optional: true
-
-  registry.npmjs.org/@esbuild/linux-s390x@0.17.19:
-    resolution: {integrity: sha512-IbFsFbxMWLuKEbH+7sTkKzL6NJmG2vRyy6K7JJo55w+8xDk7RElYn6xvXtDW8HCfoKBFK69f3pgBJSUSQPr+4Q==, registry: https://registry.npmjs.com/, tarball: https://registry.npmjs.org/@esbuild/linux-s390x/-/linux-s390x-0.17.19.tgz}
-    name: '@esbuild/linux-s390x'
-    version: 0.17.19
-    engines: {node: '>=12'}
-    cpu: [s390x]
-    os: [linux]
-    requiresBuild: true
-    dev: true
-    optional: true
-
-  registry.npmjs.org/@esbuild/linux-x64@0.17.19:
-    resolution: {integrity: sha512-68ngA9lg2H6zkZcyp22tsVt38mlhWde8l3eJLWkyLrp4HwMUr3c1s/M2t7+kHIhvMjglIBrFpncX1SzMckomGw==, registry: https://registry.npmjs.com/, tarball: https://registry.npmjs.org/@esbuild/linux-x64/-/linux-x64-0.17.19.tgz}
-    name: '@esbuild/linux-x64'
-    version: 0.17.19
-    engines: {node: '>=12'}
-    cpu: [x64]
-    os: [linux]
-    requiresBuild: true
-    dev: true
-    optional: true
-
-  registry.npmjs.org/@esbuild/netbsd-x64@0.17.19:
-    resolution: {integrity: sha512-CwFq42rXCR8TYIjIfpXCbRX0rp1jo6cPIUPSaWwzbVI4aOfX96OXY8M6KNmtPcg7QjYeDmN+DD0Wp3LaBOLf4Q==, registry: https://registry.npmjs.com/, tarball: https://registry.npmjs.org/@esbuild/netbsd-x64/-/netbsd-x64-0.17.19.tgz}
-    name: '@esbuild/netbsd-x64'
-    version: 0.17.19
-    engines: {node: '>=12'}
-    cpu: [x64]
-    os: [netbsd]
-    requiresBuild: true
-    dev: true
-    optional: true
-
-  registry.npmjs.org/@esbuild/openbsd-x64@0.17.19:
-    resolution: {integrity: sha512-cnq5brJYrSZ2CF6c35eCmviIN3k3RczmHz8eYaVlNasVqsNY+JKohZU5MKmaOI+KkllCdzOKKdPs762VCPC20g==, registry: https://registry.npmjs.com/, tarball: https://registry.npmjs.org/@esbuild/openbsd-x64/-/openbsd-x64-0.17.19.tgz}
-    name: '@esbuild/openbsd-x64'
-    version: 0.17.19
-    engines: {node: '>=12'}
-    cpu: [x64]
-    os: [openbsd]
-    requiresBuild: true
-    dev: true
-    optional: true
-
-  registry.npmjs.org/@esbuild/sunos-x64@0.17.19:
-    resolution: {integrity: sha512-vCRT7yP3zX+bKWFeP/zdS6SqdWB8OIpaRq/mbXQxTGHnIxspRtigpkUcDMlSCOejlHowLqII7K2JKevwyRP2rg==, registry: https://registry.npmjs.com/, tarball: https://registry.npmjs.org/@esbuild/sunos-x64/-/sunos-x64-0.17.19.tgz}
-    name: '@esbuild/sunos-x64'
-    version: 0.17.19
-    engines: {node: '>=12'}
-    cpu: [x64]
-    os: [sunos]
-    requiresBuild: true
-    dev: true
-    optional: true
-
-  registry.npmjs.org/@esbuild/win32-arm64@0.17.19:
-    resolution: {integrity: sha512-yYx+8jwowUstVdorcMdNlzklLYhPxjniHWFKgRqH7IFlUEa0Umu3KuYplf1HUZZ422e3NU9F4LGb+4O0Kdcaag==, registry: https://registry.npmjs.com/, tarball: https://registry.npmjs.org/@esbuild/win32-arm64/-/win32-arm64-0.17.19.tgz}
-    name: '@esbuild/win32-arm64'
-    version: 0.17.19
-    engines: {node: '>=12'}
-    cpu: [arm64]
-    os: [win32]
-    requiresBuild: true
-    dev: true
-    optional: true
-
-  registry.npmjs.org/@esbuild/win32-ia32@0.17.19:
-    resolution: {integrity: sha512-eggDKanJszUtCdlVs0RB+h35wNlb5v4TWEkq4vZcmVt5u/HiDZrTXe2bWFQUez3RgNHwx/x4sk5++4NSSicKkw==, registry: https://registry.npmjs.com/, tarball: https://registry.npmjs.org/@esbuild/win32-ia32/-/win32-ia32-0.17.19.tgz}
-    name: '@esbuild/win32-ia32'
-    version: 0.17.19
-    engines: {node: '>=12'}
-    cpu: [ia32]
-    os: [win32]
-    requiresBuild: true
-    dev: true
-    optional: true
-
-  registry.npmjs.org/@esbuild/win32-x64@0.17.19:
-    resolution: {integrity: sha512-lAhycmKnVOuRYNtRtatQR1LPQf2oYCkRGkSFnseDAKPl8lu5SOsK/e1sXe5a0Pc5kHIHe6P2I/ilntNv2xf3cA==, registry: https://registry.npmjs.com/, tarball: https://registry.npmjs.org/@esbuild/win32-x64/-/win32-x64-0.17.19.tgz}
-    name: '@esbuild/win32-x64'
-    version: 0.17.19
-    engines: {node: '>=12'}
-    cpu: [x64]
-    os: [win32]
-    requiresBuild: true
-    dev: true
-    optional: true
-
-  registry.npmjs.org/commander@9.5.0:
-    resolution: {integrity: sha512-KRs7WVDKg86PWiuAqhDrAQnTXZKraVcCc6vFdL14qrZ/DcWwuRo7VoiYXalXO7S5GKpqYiVEwCbgFDfxNHKJBQ==, registry: https://registry.npmjs.com/, tarball: https://registry.npmjs.org/commander/-/commander-9.5.0.tgz}
-    name: commander
-    version: 9.5.0
-    engines: {node: ^12.20.0 || >=14}
-    requiresBuild: true
-    dev: true
-    optional: true
-
-  registry.npmjs.org/fsevents@2.3.2:
-    resolution: {integrity: sha512-xiqMQR4xAeHTuB9uWm+fFRcIOgKBMiOBP+eXiyT7jsgVCq1bkVygt00oASowB7EdtpOHaaPgKt812P9ab+DDKA==, registry: https://registry.npmjs.com/, tarball: https://registry.npmjs.org/fsevents/-/fsevents-2.3.2.tgz}
-    name: fsevents
-    version: 2.3.2
-    engines: {node: ^8.16.0 || ^10.6.0 || >=11.0.0}
-    os: [darwin]
-    requiresBuild: true
-    dev: true
-    optional: true
-
-  registry.npmjs.org/graceful-fs@4.2.10:
-    resolution: {integrity: sha512-9ByhssR2fPVsNZj478qUUbKfmL0+t5BDVyjShtyZZLiK7ZDAArFFfopyOTj0M05wE2tJPisA4iTnnXl2YoPvOA==, registry: https://registry.npmjs.com/, tarball: https://registry.npmjs.org/graceful-fs/-/graceful-fs-4.2.10.tgz}
-    name: graceful-fs
-    version: 4.2.10
-    requiresBuild: true
-    dev: true
-    optional: true+      commander: 9.5.0
+    dev: true